// Copyright 2015 The etcd Authors
//
// Licensed under the Apache License, Version 2.0 (the "License");
// you may not use this file except in compliance with the License.
// You may obtain a copy of the License at
//
//     http://www.apache.org/licenses/LICENSE-2.0
//
// Unless required by applicable law or agreed to in writing, software
// distributed under the License is distributed on an "AS IS" BASIS,
// WITHOUT WARRANTIES OR CONDITIONS OF ANY KIND, either express or implied.
// See the License for the specific language governing permissions and
// limitations under the License.

package raft

import (
	"errors"
	"math/rand"

	"github.com/pingcap-incubator/tinykv/log"

	"github.com/gogo/protobuf/sortkeys"
	pb "github.com/pingcap-incubator/tinykv/proto/pkg/eraftpb"
)

// None is a placeholder node ID used when there is no leader.
const None uint64 = 0

// StateType represents the role of a node in a cluster.
type StateType uint64

const (
	StateFollower StateType = iota
	StateCandidate
	StateLeader
)

var stmap = [...]string{
	"StateFollower",
	"StateCandidate",
	"StateLeader",
}

func (st StateType) String() string {
	return stmap[uint64(st)]
}

// ErrProposalDropped is returned when the proposal is ignored by some cases,
// so that the proposer can be notified and fail fast.
var ErrProposalDropped = errors.New("raft proposal dropped")

// Config contains the parameters to start a raft.
type Config struct {
	// ID is the identity of the local raft. ID cannot be 0.
	ID uint64

	// peers contains the IDs of all nodes (including self) in the raft cluster. It
	// should only be set when starting a new raft cluster. Restarting raft from
	// previous configuration will panic if peers is set. peer is private and only
	// used for testing right now.
	peers []uint64

	// ElectionTick is the number of Node.Tick invocations that must pass between
	// elections. That is, if a follower does not receive any message from the
	// leader of current term before ElectionTick has elapsed, it will become
	// candidate and start an election. ElectionTick must be greater than
	// HeartbeatTick. We suggest ElectionTick = 10 * HeartbeatTick to avoid
	// unnecessary leader switching.
	ElectionTick int
	// HeartbeatTick is the number of Node.Tick invocations that must pass between
	// heartbeats. That is, a leader sends heartbeat messages to maintain its
	// leadership every HeartbeatTick ticks.
	HeartbeatTick int

	// Storage is the storage for raft. raft generates entries and states to be
	// stored in storage. raft reads the persisted entries and states out of
	// Storage when it needs. raft reads out the previous state and configuration
	// out of storage when restarting.
	Storage Storage
	// Applied is the last applied index. It should only be set when restarting
	// raft. raft will not return entries to the application smaller or equal to
	// Applied. If Applied is unset when restarting, raft might return previous
	// applied entries. This is a very application dependent configuration.
	Applied uint64
}

func (c *Config) validate() error {
	if c.ID == None {
		return errors.New("cannot use none as id")
	}
	if c.HeartbeatTick <= 0 {
		return errors.New("heartbeat tick must be greater than 0")
	}

	if c.ElectionTick <= c.HeartbeatTick {
		return errors.New("election tick must be greater than heartbeat tick")
	}

	if c.Storage == nil {
		return errors.New("storage cannot be nil")
	}

	return nil
}

// Progress represents a follower’s progress in the view of the leader. Leader maintains
// progresses of all followers, and sends entries to the follower based on its progress.
type Progress struct {
	Match, Next uint64
}

type Raft struct {
	id uint64

	Term uint64
	Vote uint64

	// the log
	RaftLog *RaftLog

	// log replication progress of each peers
	Prs map[uint64]*Progress

	// this peer's role
	State StateType

	// votes records
	votes map[uint64]bool

	// msgs need to send
	msgs []pb.Message

	// the leader id
	Lead uint64

	// heartbeat interval, should send
	heartbeatTimeout int
	// baseline of election interval
	electionTimeout       int
	electionRandomTimeout int
	leaderAliveElapased   int
	// number of ticks since it reached last heartbeatTimeout.
	// only leader keeps heartbeatElapsed.
	heartbeatElapsed int
	// Ticks since it reached last electionTimeout when it is leader or candidate.
	// Number of ticks since it reached last electionTimeout or received a
	// valid message from current leader when it is a follower.
	electionElapsed int

	leadTransfereeElapsed int
	Communicate           map[uint64]int
	// haveSendedSnapShot    map[uint64]int
	// leadTransferee is id of the leader transfer target when its value is not zero.
	// Follow the procedure defined in section 3.10 of Raft phd thesis.
	// (https://web.stanford.edu/~ouster/cgi-bin/papers/OngaroPhD.pdf)
	// (Used in 3A leader transfer)
	leadTransferee uint64

	// Only one conf change may be pending (in the log, but not yet
	// applied) at a time. This is enforced via PendingConfIndex, which
	// is set to a value >= the log index of the latest pending
	// configuration change (if any). Config changes are only allowed to
	// be proposed if the leader's applied index is greater than this
	// value.
	// (Used in 3A conf change)
	PendingConfIndex uint64
}

// newRaft return a raft peer with the given config
func newRaft(c *Config) *Raft {
	if err := c.validate(); err != nil {
		panic(err.Error())
	}
	// Your Code Here (2A).
	r := &Raft{
		id:      c.ID,
		RaftLog: newLog(c.Storage),
		Prs:     make(map[uint64]*Progress),
		State:   StateFollower, //
		votes:   make(map[uint64]bool),

		heartbeatTimeout: c.HeartbeatTick,
		electionTimeout:  c.ElectionTick,
	}
	lastIndex := r.RaftLog.LastIndex()
	hardState, confState, _ := r.RaftLog.storage.InitialState()
	r.Term, r.Vote, r.RaftLog.committed = hardState.Term, hardState.Vote, hardState.Commit
	if len(c.peers) != 0 {
		for _, i := range c.peers {
			if uint64(i) == r.id {
				r.Prs[uint64(i)] = &Progress{Match: lastIndex, Next: lastIndex + 1}
			} else {
				r.Prs[uint64(i)] = &Progress{Match: 0, Next: lastIndex + 1}
			}
		}
	} else {
		for _, i := range confState.Nodes {
			if i == r.id {
				r.Prs[i] = &Progress{Match: lastIndex, Next: lastIndex + 1}
			} else {
				r.Prs[i] = &Progress{Match: 0, Next: lastIndex + 1}
			}
		}
	}
	if c.Applied > 0 {
		r.RaftLog.applied = c.Applied
	}
	return r
}

func (r *Raft) sendSnapshot(to uint64) bool {
	// _, pending := r.haveSendedSnapShot[to]
	// if pending {
	// return false
	// }
	snapshot, err := r.RaftLog.storage.Snapshot()
	// firstIndex
	if err != nil {
		return false
	}
	msg := pb.Message{
		MsgType:  pb.MessageType_MsgSnapshot,
		From:     r.id,
		To:       to,
		Term:     r.Term,
		Snapshot: &snapshot,
	}
	r.msgs = append(r.msgs, msg)
	// debuginfo bug1
	// sendSnapshot succeed , avoid duplicate sendSnapshot before handleAppResp
	r.Prs[to].Next = snapshot.Metadata.Index + 1
	// r.haveSendedSnapShot[to] = 0
	return true
}

// sendAppend sends an append RPC with new entries (if any) and the
// current commit index to the given peer. Returns true if a message was sent.
func (r *Raft) sendAppend(to uint64) bool {
	//Your Code Here (2A).
	if r.State != StateLeader {
		log.Info("[ERROR] sendAppend while r.state!=StateLeader")
		// return false
	}
	prevLogIndex := r.Prs[to].Next - 1
	if r.Prs[to].Next == 0 {
		log.Info("[ERROR]Prs[To].Next=0")
		for i := range r.Prs {
			log.Infof("id(%v).Next==(%v)", i, r.Prs[i].Next)
		}
	}
	prevLogTerm, err := r.RaftLog.Term(prevLogIndex)
	if err != nil {
		// index->log has been compact. send snapshot.
		if err == ErrCompacted {
			// log.Info("[DEBUG] send snapshot because leader compact raftlog ")
			return r.sendSnapshot(to)
		}
		// log.Infof("[ERROR] can't find prevLogIndex(%v) in r.raftlog , Should update to send Snapshot", prevLogIndex)
		return false
	}
	msg := pb.Message{
		MsgType: pb.MessageType_MsgAppend,
		From:    r.Lead,
		To:      to,
		Term:    r.Term,
		Entries: make([]*pb.Entry, 0),
		Commit:  r.RaftLog.committed,
		Index:   prevLogIndex,
		LogTerm: prevLogTerm,
	}
	lastIndex := r.RaftLog.LastIndex()
	if lastIndex >= r.Prs[to].Next {
		for i := r.Prs[to].Next; i <= lastIndex; i++ {
			if i < r.RaftLog.FirstIndex {
				// debuginfo
				continue
			}
			entry := &r.RaftLog.entries[i-r.RaftLog.FirstIndex]
			msg.Entries = append(msg.Entries, entry)
		}
		// appEntries = r.RaftLog.getEntries(r.Prs[to].Next, r.RaftLog.LastIndex()+1) //note +1: cannot pass TestLeaderycle2AA
		// for i := range appEntries {
		// 	msg.Entries = append(msg.Entries, &appEntries[i])
		// }
	} else if lastIndex+1 != r.Prs[to].Next {
		log.Infof("[ERROR] lastIndex(%v) < peers[%v].Next(%v)", lastIndex, to, r.Prs[to].Next)
	}
	// log.Infof("	[DEBUG] Append Entries Msg:%v", msg)
	if len(msg.Entries) != 0 {
		// log.Infof("DEBUG: %v==%v sendAppend to %v entries:%v", r.id, r.Lead, msg.To, msg.Entries)
		r.msgs = append(r.msgs, msg)
	} else {
		// log.Infof("DEBUG: %v==%v send emptyAppend to %v ,to update commit: %v", r.id, r.Lead, msg.To, msg.Commit)
		r.msgs = append(r.msgs, msg)
	}
	return true
}

// sendHeartbeat sends a heartbeat RPC to the given peer.
func (r *Raft) sendHeartbeat(to uint64) {
	// commit := min(r.Prs[to].Match, r.RaftLog.committed)
	msg := pb.Message{
		MsgType: pb.MessageType_MsgHeartbeat,
		To:      to,
		From:    r.id,
		Term:    r.Term,
		// Commit:  commit,
	}
	r.msgs = append(r.msgs, msg)
	// Your Code Here (2A).
}

// tickForElection Follower and Candidate tick handler
func (r *Raft) tickForElection() {
	// log.Info("tickForElection(). tick info: r.electionElapsed: %v ; r.electionRandomTimeout %v;r.electionTimeout %v;", r.electionElapsed, r.electionRandomTimeout, r.electionTimeout)
	if r.Term == 0 && len(r.Prs) == 0 {
		return
	}
	r.electionElapsed++
	if r.electionRandomTimeout <= r.electionElapsed {
		// log.Infof("[DEBUG]++++ tickForElection runs. send MsgHup")
		r.electionElapsed = 0
		r.Step(pb.Message{
			//debuginfo
			// From:    r.id,
			// To:      r.id,
			MsgType: pb.MessageType_MsgHup,
		})
	}
}

func (r *Raft) tickLeaderAlive() {
	r.leaderAliveElapased++
	for i := range r.Communicate {
		r.Communicate[i]++
		if r.Communicate[i]*9 >= r.electionTimeout*10 {
			delete(r.Communicate, i)
		}
	}
	if r.leaderAliveElapased >= r.electionTimeout*2 {
		cnt := 0
		r.leaderAliveElapased = 0
		if len(r.Communicate)*2 < len(r.Prs) {
			// AliveCheck NotPass
			r.becomeFollower(r.Term, None)
<<<<<<< HEAD
		}
		if cnt*2 < len(r.Prs) {
			// AliveCheck NotPass
			r.becomeFollower(r.Term, None)
=======
>>>>>>> 6c7d5636
		}
	}
}

// tick advances the internal logical clock by a single tick.
func (r *Raft) tick() {
	// log.Info("tick().")
	// Your Code Here (2A).
	switch r.State {
	case StateLeader:
		if r.leadTransferee != None {
			// r.leadTransferee
			r.leadTransfereeElapsed++
			if r.leadTransfereeElapsed >= r.electionTimeout*2 {
				r.leadTransfereeElapsed = 0
				r.leadTransferee = None
			}
		}
		r.tickLeaderAlive()
		r.heartbeatElapsed++
		if r.heartbeatElapsed >= r.heartbeatTimeout {
			r.heartbeatElapsed = 0
			// check quorum debug
			r.Step(pb.Message{
				MsgType: pb.MessageType_MsgBeat,
			})
		}
	default:
		r.tickForElection()
	}
}

// becomeFollower transform this peer's state to Follower
func (r *Raft) becomeFollower(term uint64, lead uint64) {
	r.Term = term
	r.Lead = lead
	r.Vote = None
	r.State = StateFollower
	r.votes = make(map[uint64]bool)
	r.heartbeatElapsed = 0
	r.electionElapsed = 0
	r.leadTransferee = None
	r.leadTransfereeElapsed = 0
	// r.leaderAliveElapased = 0
	r.leadTransfereeElapsed = 0

	r.electionRandomTimeout = r.electionTimeout + rand.Intn(r.electionTimeout)

	if len(r.Prs) == 0 {
		r.Prs[r.id] = &Progress{
			Match: r.RaftLog.LastIndex(),
			Next:  r.RaftLog.LastIndex() + 1,
		}
		r.Prs[lead] = &Progress{
			Match: 0,
			Next:  1,
		}
	}
	// Your Code Here (2A).
}

// becomeCandidate transform this peer's state to candidate
func (r *Raft) becomeCandidate() {
	r.Term++
	r.Lead = None
	// self vote
	r.Vote = r.id
	r.votes = make(map[uint64]bool)
	r.votes[r.id] = true
	r.State = StateCandidate
	r.electionElapsed = 0
	r.heartbeatElapsed = 0
	r.leadTransferee = None
	r.leadTransfereeElapsed = 0
	// r.leaderAliveElapased = 0
	r.leadTransfereeElapsed = 0
	// r.haveSendedSnapShot = make(map[uint64]int)

	r.electionRandomTimeout = r.electionTimeout + rand.Intn(r.electionTimeout)
	if len(r.Prs) <= 1 {
		r.becomeLeader()
	}
	// Your Code Here (2A).
}

// becomeLeader transform this peer's state to leader
func (r *Raft) becomeLeader() {
	// Your Code Here (2A).
	// NOTE: Leader should propose a noop entry on its term
	// debug Leader->leader no operation?
	if r.State == StateLeader {
		// log.Info("[ERROR] leader jump into becomeLeader.")
		return
	}
	r.State = StateLeader
	r.Lead = r.id
	r.electionElapsed = 0
	r.heartbeatElapsed = 0 // easy left
	// r.leaderAliveElapased = 0
	// r.haveSendedSnapShot = make(map[uint64]int)
	r.Communicate = make(map[uint64]int)
	r.electionRandomTimeout = r.electionTimeout + rand.Intn(r.electionTimeout)

	//---------------
	lastIndex := r.RaftLog.LastIndex()
	for i := range r.Prs {
		if uint64(i) == r.id {
			// debuginfo :+2 noopEntry
			r.Prs[i] = &Progress{Match: lastIndex + 1, Next: lastIndex + 2}
		} else {
			// note
			r.Prs[i] = &Progress{Match: 0, Next: lastIndex + 1}
		}
	}
	//---append noop entry to Leader's RaftLog
	noopEntry := &pb.Entry{EntryType: pb.EntryType_EntryNormal, Data: nil}
	r.AppendEntries([]*pb.Entry{noopEntry}...)
	r.BcastAppend()
	// log.Infof("[DEBUG] in BecomeLeader lastIndex:%v", lastIndex)
	// for _, v := range r.RaftLog.entries {
	// 	log.Infof("	[DEBUG] Leader Entries:%v", v)
	// }
}

func (r *Raft) handleRequestVote(m pb.Message) {
	// note left deal with Vote Request
	msg := pb.Message{
		From:    r.id,
		To:      m.From,
		Term:    r.Term,
		Reject:  false,
		MsgType: pb.MessageType_MsgRequestVoteResponse,
	}
	if m.Term != None && m.Term < r.Term {
		msg.Reject = true
		r.msgs = append(r.msgs, msg)
		return
	}
	canVote := (r.Vote == None && r.Lead == None) || (r.Vote == m.From)
	lastTerm, err := r.RaftLog.Term(r.RaftLog.LastIndex())
	isUptoDate := (m.LogTerm > lastTerm || (m.LogTerm == lastTerm && m.Index >= r.RaftLog.LastIndex())) && err == nil
	rejected := !(canVote && isUptoDate)
	if rejected {
		msg.Reject = true
		r.msgs = append(r.msgs, msg)
		return
	}
	// m.From ==Lead RaiseElection
	r.electionElapsed = 0
	r.Vote = m.From
	r.msgs = append(r.msgs, msg)
}

// BcastAppend broadcast append message to all prs
func (r *Raft) BcastAppend() {
	if len(r.Prs) == 1 {
		lastIndex := r.RaftLog.LastIndex()
		r.RaftLog.committed = max(r.RaftLog.committed, lastIndex)
		return
	}
	for i := range r.Prs {
		if i == r.id {
			continue
		}
		r.sendAppend(i)
	}
}

// AppendEntries append entries from ents... to local Raft
// only Leader uses this function
func (r *Raft) AppendEntries(entries ...*pb.Entry) {
	if r.leadTransferee != None {
		return
	}
	lastIndex := r.RaftLog.LastIndex()
	for i, v := range entries {
		v.Index = lastIndex + uint64(i) + 1
		v.Term = r.Term
		if v.EntryType == pb.EntryType_EntryConfChange {
			if r.PendingConfIndex != None {
				// log.Infof("[DEBUG] PendingConfIndex:%v r.raftlog.applied:%v, ent.index:%v", r.PendingConfIndex, r.RaftLog.applied, v.Index)
				if r.PendingConfIndex > r.RaftLog.applied {
					v.EntryType = pb.EntryType_EntryNormal
					v.Data = make([]byte, 0)
				}
			} else {
				r.PendingConfIndex = v.Index
				// debuginfo: old pendingConfEntry:MsgType still PendingConfIndex
			}
		}
		r.RaftLog.entries = append(r.RaftLog.entries, *v)
	}
	// log.Infof("[DEBUG]+ noopEntry: %v; r.id:%v", entries, r.id)
	// log.Info("[DEBUG]+ prs:")
	// for i, v := range r.Prs {
	// 	log.Info("id:", i, " Match:", v.Match, " Next:", v.Next)
	// }
	r.Prs[r.id].Match = r.RaftLog.LastIndex()
	r.Prs[r.id].Next = r.RaftLog.LastIndex() + 1
	if len(r.Prs) <= 1 {
		r.RaftLog.committed = max(r.RaftLog.committed, r.RaftLog.LastIndex())
	}
}

// UpdateCommit update raft.committed Leader
func (r *Raft) UpdateCommit() bool {
	cntAll := 0
	var commits []uint64
	for _, v := range r.Prs {
		cntAll++
		commits = append(commits, v.Match)
	}
	// log.Infof("	+++[DEBUG] commits[]:%v", commits)
	// for i := range r.Prs {
	// 	log.Infof("Node(%v) Match(%v)", i, r.Prs[i].Match)
	// }
	sortkeys.Uint64s(commits)
	older := r.RaftLog.committed
	maybeNewCommit := commits[int((cntAll-1)/2)]
	if older >= maybeNewCommit {
		// debuginfo >=
		// log.Info("elder commit & newly commit id is the same. committed: %v", r.RaftLog.committed)
		return false
	} else {
		if maybeNewCommit > r.RaftLog.LastIndex() {
			log.Infof("ERROR: %v %v", r.RaftLog.LastIndex(), maybeNewCommit)
		}
		maybeNewTerm, err := r.RaftLog.Term(maybeNewCommit)
		if err != nil {
			return false
		} else {
			if maybeNewTerm != r.Term {
				// log.Info("[DEBUG] different Term when update commit: Try to Commit Entries from earlier Term. r.Term:%v NewTerm:%v", r.Term, maybeNewTerm)
				return false
			} else {
				r.RaftLog.committed = max(r.RaftLog.committed, maybeNewCommit)
				// log.Infof("	---[DEBUG] update r.raftlog.committed into : %v", r.RaftLog.committed)
				return true
			}
		}

	}

}

func (r *Raft) raiseElection() {
	r.becomeCandidate()
	r.heartbeatElapsed = 0
	r.electionRandomTimeout = r.electionTimeout + rand.Intn(r.electionTimeout)
	if len(r.Prs) <= 1 {
		r.becomeLeader()
	}
	// note logterm&Index in MessageSend
	lastLogIndex := r.RaftLog.LastIndex()
	lastLogTerm, _ := r.RaftLog.LastTerm()

	for i := range r.Prs {
		if i == r.id {
			continue
		}
		r.msgs = append(r.msgs, pb.Message{
			From:    r.id,
			To:      i,
			MsgType: pb.MessageType_MsgRequestVote,
			Term:    r.Term, // note term&Logterm in (type pb.Message struct)
			Index:   lastLogIndex,
			LogTerm: lastLogTerm,
		})
	}
}

func (r *Raft) handleRequestVoteResponse(m pb.Message) {
	// log.Infof("[DEBUG] Candidate receive MsgRequestVoteResponse from %v", m.From)
	if m.Term != None && m.Term < r.Term {
		return
	}
	r.votes[m.From] = !m.Reject
	var cntVote, cntAll uint64 = 0, 0
	for i := range r.votes {
		vote := r.votes[uint64(i)]
		cntAll++
		if vote {
			cntVote++
		}
	}
	// note >
	if cntVote*2 > uint64(len(r.Prs)) {
		// log.Infof("Election success. becomeLeader")
		r.becomeLeader()
	} else if (cntAll-cntVote)*2 > uint64(len(r.Prs)) {
		// log.Infof("Election failed. becomeFollower. %v %v %v", cntAll, cntVote, uint64(len(r.Prs)))
		r.becomeFollower(r.Term, r.Lead)
	} else {
		// log.Infof("Election still pending. cntAll & cntVote :%v %v", cntAll, cntVote)
		// log.Infof("Election situation: !!! %v", r.votes)
	}
}

// Step the entrance of handle message, see `MessageType`
// on `eraftpb.proto` for what msgs should be handled
func (r *Raft) StepFollower(m pb.Message) error {
	switch m.MsgType {
	case pb.MessageType_MsgHup:
		r.raiseElection()
	case pb.MessageType_MsgAppend:
		r.handleAppendEntries(m)
	case pb.MessageType_MsgRequestVote:
		r.handleRequestVote(m)
	case pb.MessageType_MsgSnapshot:
		r.handleSnapshot(m)
	case pb.MessageType_MsgHeartbeat:
		r.handleHeartbeat(m)
	case pb.MessageType_MsgRequestVoteResponse:
		// log.Infof("[ERROR] Follower receive MsgRequestVoteResponse from %v", m.From)
	case pb.MessageType_MsgTimeoutNow:
		// log.Info("[DEBUG] MessageType_MsgTimeoutNow occur.")
		// log.Infof("%v receive MessageType_MsgTimeoutNow from %v", r.id, m.From)
		r.raiseElection()
	case pb.MessageType_MsgTransferLeader:
		// log.Info("[DEBUG] MessageType_MsgTransferLeader occur.")
		if r.Lead == None {
			return nil
		}
		m.To = r.Lead
		r.msgs = append(r.msgs, m)
	default:
	}
	return nil
}
func (r *Raft) StepCandidate(m pb.Message) error {
	switch m.MsgType {
	case pb.MessageType_MsgHup:
		r.raiseElection()
	case pb.MessageType_MsgAppend:
		// debuginfo
		// if m.Term == m.From {
		// 	r.becomeFollower(m.Term, m.From)
		// }
		r.handleAppendEntries(m)
	case pb.MessageType_MsgRequestVote:
		r.handleRequestVote(m)
	case pb.MessageType_MsgSnapshot:
		r.handleSnapshot(m)
	case pb.MessageType_MsgHeartbeat:
		r.handleHeartbeat(m)
	case pb.MessageType_MsgTransferLeader:
		// log.Info("[DEBUG] MessageType_MsgTransferLeader occur.")
		if r.Lead == None {
			return nil
		}
		m.To = r.Lead
		r.msgs = append(r.msgs, m)
	case pb.MessageType_MsgRequestVoteResponse:
		r.handleRequestVoteResponse(m)
	case pb.MessageType_MsgTimeoutNow:
		// log.Info("[ERROR] MessageType_MsgTimeoutNow occur.")
	default:
	}
	return nil
}
func (r *Raft) handleHeartbeatResponse(m pb.Message) {
	if m.Term > r.Term {
		// debug m.From
		r.becomeFollower(m.Term, m.From)
		// log.Infof("[ERROR] HeartBeatResp from higher term's follower(%v).", m.From)
	} else {
		//debugnote
		r.Communicate[m.From] = 0
		if r.Prs[m.From].Match < r.RaftLog.LastIndex() {
			// log.Infof("Follower %v 's log is out-dated. match %v , leader(%v)'s lastindex=%v", m.From, r.Prs[m.From].Match, r.id, r.RaftLog.LastIndex())
			// r.Prs[m.From].Match = min(r.Prs[m.From].Match, m.Commit)
			// r.Prs[m.From].Next = r.Prs[m.From].Match + 1
			r.sendAppend(m.From)
		} else {
			// log.Infof("Leader receive empty HeartBeatResp from %v", m.From)
			r.sendAppend(m.From)
		}
	}
}
func (r *Raft) handleAppendResponse(m pb.Message) {
	if m.Term < r.Term {
		return
	}
	r.Communicate[m.From] = 0
	// delete(r.haveSendedSnapShot, m.From)
	if m.Reject {
		// log.Infof("[DEBUG] m.Index & r.prs[from].Next: %v %v", m.Index, r.Prs[m.From].Next)
		// if m.Index == r.Prs[m.From].Next-1 {
		// if: ignore communication delay messages
		nextIndex := m.Index
		// m.Logterm==None return nextIndex(Peer.lastIndex+1)
		if m.LogTerm != None {
			for i := 0; i < len(r.RaftLog.entries); i++ {
				if r.RaftLog.entries[i].Term > m.LogTerm {
					if i > 0 && r.RaftLog.entries[i-1].Term == m.LogTerm {
						nextIndex = r.RaftLog.FirstIndex + uint64(i)
						break
					}
				}
			}
		}
		r.Prs[m.From].Next = nextIndex
		// log.Infof("[DEBUG] receive MsgAppendResp reject. send again from entries.Index:%v logterm: %v", r.Prs[m.From].Next, m.LogTerm)
		r.sendAppend(m.From)
	} else {
		// log.Infof("leader(%v) index:%v match[%v]:%v", r.id, m.Index, m.From, r.Prs[m.From].Match)
		if m.Index > r.Prs[m.From].Match {
			// filter
			r.Prs[m.From].Next = m.Index + 1
			r.Prs[m.From].Match = m.Index
			if r.UpdateCommit() {
				r.BcastAppend()
			}
			if m.Index == r.RaftLog.LastIndex() && r.leadTransferee != None && r.leadTransferee == m.From {
				r.sendTimeout(r.leadTransferee)
				// debuginfo
			}
		}
	}
}

func (r *Raft) sendTimeout(to uint64) {
	msg := pb.Message{
		MsgType: pb.MessageType_MsgTimeoutNow,
		From:    r.id,
		To:      to,
	}
	r.msgs = append(r.msgs, msg)
}
func (r *Raft) handleTransferLeader(m pb.Message) {
	// m.from==Transferee
	if m.From == r.id || r.Prs[m.From] == nil {
		return
	}
	if r.leadTransferee != None {
		if r.leadTransferee == m.From {
			return
		} else {
			// Node before can't be leader(no resp)
			// debuginfo
			// return
		}
	}
	log.Infof("%v start transferring to %v", r.id, m.From)
	r.leadTransferee = m.From
	// r.leadTransfereeTimeout = 0
	if r.RaftLog.LastIndex() == r.Prs[r.leadTransferee].Match {
		r.sendTimeout(r.leadTransferee)
	} else {
		r.sendAppend(r.leadTransferee)
	}
}

func (r *Raft) StepLeader(m pb.Message) error {
	switch m.MsgType {
	case pb.MessageType_MsgBeat:
		r.BcastHeartBeat(m)
	case pb.MessageType_MsgAppend:
		r.handleAppendEntries(m)
	case pb.MessageType_MsgHeartbeatResponse:
		r.handleHeartbeatResponse(m)
	case pb.MessageType_MsgPropose:
		r.AppendEntries(m.Entries...)
		// if len(r.RaftLog.entries) > 10 {
		// log.Infof("%v==%v propose msg :%v lastIndex:%v last ten raftlog entries:%v", r.id, r.Lead, m.Entries, r.RaftLog.LastIndex(), r.RaftLog.entries[len(r.RaftLog.entries)-10:])
		// } else {
		// log.Infof("%v==%v propose msg :%v lastIndex:%v all raftlog entries: %v", r.id, r.Lead, m.Entries, r.RaftLog.LastIndex(), r.RaftLog.entries[0:])
		// }
		r.BcastAppend()
	case pb.MessageType_MsgHup:
		// log.Info("[ERROR] Leader receive local MsgHup")
	case pb.MessageType_MsgRequestVote:
		r.handleRequestVote(m)
	case pb.MessageType_MsgTransferLeader:
		r.handleTransferLeader(m)
	case pb.MessageType_MsgHeartbeat:
		r.handleHeartbeat(m)
	case pb.MessageType_MsgAppendResponse:
		r.handleAppendResponse(m)
	case pb.MessageType_MsgSnapshot:
		// log.Info("[ERROR] leader receive MessageType_MsgSnapshot.")
		r.handleSnapshot(m)
	default:
	}
	return nil
}
func (r *Raft) Step(m pb.Message) error {
	// Your Code Here (2A)
	if r.id != None && r.Prs[r.id] == nil && len(r.Prs) != 0 {
		return nil
	}
	// log.Infof("[DEBUG] INTO Step1 Phase. message: %v", m)
	switch {
	case m.Term == 0:
		// local message
	case m.Term > r.Term:
		// log.Infof("%v become Follower because Term diff: m & r.Term: %v %v", r.id, m.Term, r.Term)
		//debugnote: no valid leader
		r.becomeFollower(m.Term, None)
	}
	// log.Info("[DEBUG] INTO 2 Phase.")
	switch r.State {
	case StateFollower:
		r.StepFollower(m)
	case StateCandidate:
		r.StepCandidate(m)
	case StateLeader:
		r.StepLeader(m)
	}
	return nil
}

// handleAppendEntries handle AppendEntries RPC request. Type: MessageType_MsgAppend
func (r *Raft) handleAppendEntries(m pb.Message) {
	// Your Code Here (2A)
	msg := pb.Message{
		From:    r.id,
		To:      m.From,
		MsgType: pb.MessageType_MsgAppendResponse,
		Reject:  false,
		Term:    r.Term,
		Index:   m.Index,
	}
	if m.Term != None && m.Term < r.Term {
		// old leader send old Term's Entry to Append
		// debug: maybe send back to leader ,(leader->follower->leader)
		//debuginfo
		msg.Reject = true
		msg.Term = uint64(0)
		msg.Index = uint64(0)
		r.msgs = append(r.msgs, msg)
		return
	}
	if m.Index > r.RaftLog.LastIndex() {
		msg.Reject = true
		msg.Index = r.RaftLog.LastIndex() + 1
		msg.LogTerm = None
		r.msgs = append(r.msgs, msg)
		// if 0 > len(r.RaftLog.entries)-10 {
		// 	log.Infof("DEBUG1: %v AppendEntries: %v", r.id, r.RaftLog.entries[0:])
		// } else {
		// 	log.Infof("DEBUG1: %v last ten AppendEntries: %v", r.id, r.RaftLog.entries[uint(len(r.RaftLog.entries)-10):])
		// }
		return
	}
	// situation: m.Term>r.Term
	// handleHeartbeat :make sure Term same
	r.electionElapsed = 0
	r.electionRandomTimeout = r.electionTimeout + rand.Intn(r.electionTimeout)
	r.Lead = m.From
	r.Term, msg.Term = m.Term, m.Term
	if r.State == StateCandidate || r.State == StateLeader {
		r.becomeFollower(m.Term, m.From)
	}
	// ---------------check Term&Index------
	if m.Index >= r.RaftLog.FirstIndex {
		// log.Infof("[DEBUG]+++ %v %v", m.Index, r.RaftLog.FirstIndex)
		t, err := r.RaftLog.Term(m.Index)
		if err != nil {
			log.Info("[ERROR] return err!=nil .Term() should not hapend")
			msg.Reject = true
			r.msgs = append(r.msgs, msg)
			return
		}
		if t != m.LogTerm {
			msg.Reject = true
			retLogIndex, retLogTerm := m.Index+1, t
			for i := 0; i <= int(m.Index-r.RaftLog.FirstIndex); i++ {
				if r.RaftLog.entries[i].Term == t {
					retLogIndex = r.RaftLog.entries[i].Index
					break
				}
			}
			msg.LogTerm, msg.Index = retLogTerm, retLogIndex
			r.msgs = append(r.msgs, msg)
			// if 0 > len(r.RaftLog.entries)-10 {
			// 	log.Infof("DEBUG2: %v AppendEntries: %v", r.id, r.RaftLog.entries[0:])
			// } else {
			// 	log.Infof("DEBUG2: %v last ten AppendEntries: %v", r.id, r.RaftLog.entries[uint(len(r.RaftLog.entries)-10):])
			// }
			return
		}
	}
	var entries []*pb.Entry
	conflict := false
	for i, entry := range m.Entries {
		if entry.Index < r.RaftLog.FirstIndex {
			continue
		}
		if entry.Index > r.RaftLog.LastIndex() {
			entries = append(entries, m.Entries[i:]...)
			break
		}
		// index&Term not match in situation [entry.index>=firstIndex]
		// m.entries[0].Index==m.index+1 (consistency check)
		t, err := r.RaftLog.Term(entry.Index)
		if err != nil {
			// raftlog.term() ensures this not hapend.
			log.Info("[ERROR] Msg.Entries[i].Index search Term error.")
			return
		}
		if t != entry.Term {
			conflict = true
		}
		if conflict {
			entries = append(entries, entry)
		}
	}
	// r.RaftLog.BaseAppendEntries(entries...)
	// log.Infof("[DEBUG+] %v", entries)
	if len(entries) != 0 {
		for i := range entries {
			entry := entries[i]
			idx, term := entry.Index, entry.Term
			if idx > r.RaftLog.LastIndex() {
				for j := range entries[i:] {
					r.RaftLog.entries = append(r.RaftLog.entries, *entries[j])
				}
				r.RaftLog.stabled = min(r.RaftLog.stabled, entries[0].Index-1)
				break
			}
			t, err := r.RaftLog.Term(idx)
			if err != nil {
				panic(err)
			}
			if t != term {
				r.RaftLog.entries = r.RaftLog.entries[:idx-r.RaftLog.FirstIndex]
				for j := range entries[i:] {
					r.RaftLog.entries = append(r.RaftLog.entries, *entries[j])
				}
				r.RaftLog.stabled = min(r.RaftLog.stabled, entries[0].Index-1)
				break
			}
		}
	}
	msg.Index = r.RaftLog.LastIndex()
	// MsgAppend: update r.RaftLog.committed
	if r.RaftLog.committed < m.Commit {
		lastNewIndex := uint64(len(m.Entries)) + m.Index
		r.RaftLog.committed = min(m.Commit, lastNewIndex)
	}
	r.msgs = append(r.msgs, msg)
	// if 0 > len(r.RaftLog.entries)-10 {
	// 	log.Infof("DEBUG3: %v AppendEntries: %v m.index=%v", r.id, r.RaftLog.entries[0:], m.Index)
	// } else {
	// 	log.Infof("DEBUG3: %v last ten AppendEntries: %v, m.index=%v", r.id, r.RaftLog.entries[uint(len(r.RaftLog.entries)-10):], m.Index)
	// }
}

// handleHeartbeat handle Heartbeat RPC request
func (r *Raft) handleHeartbeat(m pb.Message) {
	// Your Code Here (2A).
	// debuginfo
	// if m.Term == r.Term && r.State == StateCandidate {
	// 	r.becomeFollower(m.Term, m.From)
	// }
	// if r.State == StateLeader {
	// 	log.Infof("[ERROR] leader(%v) receive MsgHeartBeat from (%v)", r.id, m.From)
	// }
	msg := pb.Message{
		MsgType: pb.MessageType_MsgHeartbeatResponse,
		To:      m.From,
		From:    r.id,
		Term:    r.Term,
	}
	if m.Term != None && m.Term < r.Term {
		msg.Reject = true
		// older Leader transfer to Follower
	} else {
		r.becomeFollower(m.Term, m.From)
	}
	r.msgs = append(r.msgs, msg)
	// log.Infof("[DEBUG]handle MsgHeartBeat: m.Commit & r.RaftLog.HeartBeat:%v %v", m.Commit, r.RaftLog.committed)
	// debuginfo
	// if m.Commit > r.RaftLog.committed {
	// 	r.RaftLog.committed = min(r.RaftLog.LastIndex(), m.Commit)
	// }
}

func (r *Raft) restoreSnapshot(snapshot *pb.Snapshot) {
	firstIndex := snapshot.Metadata.Index + 1
	if len(r.RaftLog.entries) > 0 {
		r.RaftLog.entries = nil
	}
	r.RaftLog.FirstIndex = firstIndex
	r.RaftLog.applied = firstIndex - 1
	r.RaftLog.committed = firstIndex - 1
	r.RaftLog.stabled = firstIndex - 1

	r.Prs = make(map[uint64]*Progress)
	nodes := snapshot.Metadata.ConfState.GetNodes()
	for i := range nodes {
		peer := nodes[i]
		r.Prs[peer] = &Progress{
			Next: 1,
		}
	}
	r.RaftLog.pendingSnapshot = snapshot
}

func (r *Raft) checkSnapshot(m pb.Message) bool {
	if m.Snapshot.Metadata.Index <= r.RaftLog.committed {
		return false
	}
	if m.Snapshot.Metadata.Index <= r.RaftLog.LastIndex() {
		if term, err := r.RaftLog.Term(m.Snapshot.Metadata.Index); err == nil && term == m.Snapshot.Metadata.Term {
			// snapshot already in follower's RaftLog
			r.RaftLog.committed = max(r.RaftLog.committed, m.Snapshot.Metadata.Index)
			return false
		}
	}
	return true
}

// handleSnapshot handle Snapshot RPC request
func (r *Raft) handleSnapshot(m pb.Message) {
	// Your Code Here (2C).
	snapshot := m.Snapshot
	msg := pb.Message{
		MsgType: pb.MessageType_MsgAppendResponse,
		From:    r.id,
		To:      m.From,
		Term:    r.Term,
	}
	if !r.checkSnapshot(m) {
		msg.Index = r.RaftLog.committed
		r.msgs = append(r.msgs, msg)
		return
	}
	// debuginfo
	r.becomeFollower(max(m.Term, r.Term), m.From)
	r.restoreSnapshot(snapshot)
	msg.Index = r.RaftLog.LastIndex()
	r.msgs = append(r.msgs, msg)
}

// addNode add a new node to raft group
func (r *Raft) addNode(id uint64) {
	// Your Code Here (3A).
	if r.Prs[id] != nil {
		return
	}
	r.Prs[id] = &Progress{
		Match: 0,
		Next:  1,
	}
	r.PendingConfIndex = None
}

// removeNode remove a node from raft group
func (r *Raft) removeNode(id uint64) {
	// Your Code Here (3A).
	removeable := (r.Prs[id] != nil)
	// r.id== id can remove itself
	// or delete the whole cluster
	// removeable = removeable && (len(r.Prs) >= 1)
	if removeable {
		delete(r.Prs, id)
		r.PendingConfIndex = None
		if r.State == StateLeader && r.id != id {
			if r.UpdateCommit() {
				r.BcastAppend()
			}
		}
	}
}

// add for 2AC
func (r *Raft) SoftState() *SoftState {
	return &SoftState{
		Lead:      r.Lead,
		RaftState: r.State,
	}
}
func (r *Raft) HardState() pb.HardState {
	return pb.HardState{
		Term:   r.Term,
		Vote:   r.Vote,
		Commit: r.RaftLog.committed,
	}
}

func (r *Raft) BcastHeartBeat(m pb.Message) {
	for i := range r.Prs {
		if i == r.id {
			continue
		}
		r.sendHeartbeat(i)
	}
}<|MERGE_RESOLUTION|>--- conflicted
+++ resolved
@@ -339,18 +339,10 @@
 		}
 	}
 	if r.leaderAliveElapased >= r.electionTimeout*2 {
-		cnt := 0
 		r.leaderAliveElapased = 0
 		if len(r.Communicate)*2 < len(r.Prs) {
 			// AliveCheck NotPass
 			r.becomeFollower(r.Term, None)
-<<<<<<< HEAD
-		}
-		if cnt*2 < len(r.Prs) {
-			// AliveCheck NotPass
-			r.becomeFollower(r.Term, None)
-=======
->>>>>>> 6c7d5636
 		}
 	}
 }
